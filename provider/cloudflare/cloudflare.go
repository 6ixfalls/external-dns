--- conflicted
+++ resolved
@@ -368,12 +368,8 @@
 					log.WithFields(logFields).Errorf("failed to find previous record: %v", change.ResourceRecord)
 					continue
 				}
-<<<<<<< HEAD
-				recordParam := getUpdateDNSRecordParam(*change)
+				recordParam := updateDNSRecordParam(*change)
 				regionalHostnameParam := updateDataLocalizationRegionalHostnameParams(*change)
-=======
-				recordParam := updateDNSRecordParam(*change)
->>>>>>> b637870d
 				recordParam.ID = recordID
 				err := p.Client.UpdateDNSRecord(ctx, resourceContainer, recordParam)
 				if err != nil {
