--- conflicted
+++ resolved
@@ -47,12 +47,7 @@
 	KubeConfig                         string
 	RequestTimeout                     time.Duration
 	DefaultTargets                     []string
-<<<<<<< HEAD
-	ContourLoadBalancerService         string
 	GlooNamespaces                     []string
-=======
-	GlooNamespace                      string
->>>>>>> 1ac38660
 	SkipperRouteGroupVersion           string
 	Sources                            []string
 	Namespace                          string
@@ -218,12 +213,7 @@
 	KubeConfig:                  "",
 	RequestTimeout:              time.Second * 30,
 	DefaultTargets:              []string{},
-<<<<<<< HEAD
-	ContourLoadBalancerService:  "heptio-contour/contour",
-	GlooNamespaces:              []string{"gloo-system"},
-=======
-	GlooNamespace:               "gloo-system",
->>>>>>> 1ac38660
+	GlooNamespace:               []string{"gloo-system"},
 	SkipperRouteGroupVersion:    "zalando.org/v1",
 	Sources:                     nil,
 	Namespace:                   "",
